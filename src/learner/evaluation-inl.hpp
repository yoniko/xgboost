#ifndef XGBOOST_LEARNER_EVALUATION_INL_HPP_
#define XGBOOST_LEARNER_EVALUATION_INL_HPP_
/*!
* \file xgboost_evaluation-inl.hpp
* \brief evaluation metrics for regression and classification and rank
* \author Kailong Chen, Tianqi Chen
*/
#include <vector>
#include <utility>
#include <string>
#include <climits>
#include <cmath>
#include <algorithm>
#include "./evaluation.h"
#include "./helper_utils.h"

namespace xgboost {
namespace learner {
/*! 
 * \brief base class of elementwise evaluation 
 * \tparam Derived the name of subclass
 */
template<typename Derived>
struct EvalEWiseBase : public IEvaluator {
  virtual float Eval(const std::vector<float> &preds,
                     const MetaInfo &info) const {
    utils::Check(info.labels.size() != 0, "label set cannot be empty");
    utils::Check(preds.size() % info.labels.size() == 0,
                 "label and prediction size not match");
<<<<<<< HEAD
    const unsigned ndata = static_cast<unsigned>(info.labels.size());
=======
    const bst_omp_uint ndata = static_cast<bst_omp_uint>(preds.size());
>>>>>>> 84e5fc28
    float sum = 0.0, wsum = 0.0;
    #pragma omp parallel for reduction(+: sum, wsum) schedule(static)
    for (bst_omp_uint i = 0; i < ndata; ++i) {
      const float wt = info.GetWeight(i);
      sum += Derived::EvalRow(info.labels[i], preds[i]) * wt;
      wsum += wt;
    }
    return Derived::GetFinal(sum, wsum);
  }
  /*! 
   * \brief to be implemented by subclass, 
   *   get evaluation result from one row 
   * \param label label of current instance
   * \param pred prediction value of current instance
   * \param weight weight of current instance
   */
  inline static float EvalRow(float label, float pred);
  /*! 
   * \brief to be overide by subclas, final trasnformation 
   * \param esum the sum statistics returned by EvalRow
   * \param wsum sum of weight
   */
  inline static float GetFinal(float esum, float wsum) {
    return esum / wsum;
  }
};

/*! \brief RMSE */
struct EvalRMSE : public EvalEWiseBase<EvalRMSE> {
  virtual const char *Name(void) const {
    return "rmse";
  }
  inline static float EvalRow(float label, float pred) {
    float diff = label - pred;
    return diff * diff;
  }
  inline static float GetFinal(float esum, float wsum) {
    return std::sqrt(esum / wsum);
  }
};

/*! \brief logloss */
struct EvalLogLoss : public EvalEWiseBase<EvalLogLoss> {
  virtual const char *Name(void) const {
    return "logloss";
  }
  inline static float EvalRow(float y, float py) {
    return - y * std::log(py) - (1.0f - y) * std::log(1 - py);
  }
};

/*! \brief error */
struct EvalError : public EvalEWiseBase<EvalError> {
  virtual const char *Name(void) const {
    return "error";
  }
  inline static float EvalRow(float label, float pred) {
    // assume label is in [0,1]
    return pred > 0.5f ? 1.0f - label : label;
  }
};

/*! \brief match error */
struct EvalMatchError : public EvalEWiseBase<EvalMatchError> {
  virtual const char *Name(void) const {
    return "merror";
  }
  inline static float EvalRow(float label, float pred) {
    return static_cast<int>(pred) != static_cast<int>(label);
  }
};

/*! \brief ctest */
struct EvalCTest: public IEvaluator {
  EvalCTest(IEvaluator *base, const char *name)
      : base_(base), name_(name) {}
  virtual ~EvalCTest(void) {
    delete base_;
  }
  virtual const char *Name(void) const {
    return name_.c_str();
  }
  virtual float Eval(const std::vector<float> &preds,
                     const MetaInfo &info) const {
    utils::Check(preds.size() % info.labels.size() == 0,
                 "label and prediction size not match");
    size_t ngroup = preds.size() / info.labels.size() - 1;
    const unsigned ndata = static_cast<unsigned>(info.labels.size());
    utils::Check(ngroup > 1, "pred size does not meet requirement");
    utils::Check(ndata == info.info.fold_index.size(), "need fold index");
    double wsum = 0.0;
    for (size_t k = 0; k < ngroup; ++k) {
      std::vector<float> tpred;
      MetaInfo tinfo;
      for (unsigned i = 0; i < ndata; ++i) {
        if (info.info.fold_index[i] == k) {
          tpred.push_back(preds[i + (k + 1) * ndata]);
          tinfo.labels.push_back(info.labels[i]);
          tinfo.weights.push_back(info.GetWeight(i));
        }        
      }
      wsum += base_->Eval(tpred, tinfo);
    }
    return wsum / ngroup;
  }

 private:
  IEvaluator *base_;
  std::string name_;
};

/*! \brief AMS: also records best threshold */
struct EvalAMS : public IEvaluator {
 public:
  explicit EvalAMS(const char *name) {
    name_ = name;
    // note: ams@0 will automatically select which ratio to go
    utils::Check(sscanf(name, "ams@%f", &ratio_) == 1, "invalid ams format");
  }
  virtual float Eval(const std::vector<float> &preds,
                     const MetaInfo &info) const {
<<<<<<< HEAD
    const unsigned ndata = static_cast<unsigned>(info.labels.size());
=======
    const bst_omp_uint ndata = static_cast<bst_omp_uint>(preds.size());
>>>>>>> 84e5fc28
    utils::Check(info.weights.size() == ndata, "we need weight to evaluate ams");
    std::vector< std::pair<float, unsigned> > rec(ndata);

    #pragma omp parallel for schedule(static)
    for (bst_omp_uint i = 0; i < ndata; ++i) {
      rec[i] = std::make_pair(preds[i], i);
    }
    std::sort(rec.begin(), rec.end(), CmpFirst);
    unsigned ntop = static_cast<unsigned>(ratio_ * ndata);
    if (ntop == 0) ntop = ndata;
    const double br = 10.0;
    unsigned thresindex = 0;
    double s_tp = 0.0, b_fp = 0.0, tams = 0.0;
    for (unsigned i = 0; i < static_cast<unsigned>(ndata-1) && i < ntop; ++i) {
      const unsigned ridx = rec[i].second;
      const float wt = info.weights[ridx];
      if (info.labels[ridx] > 0.5f) {
        s_tp += wt;
      } else {
        b_fp += wt;
      }
      if (rec[i].first != rec[i+1].first) {
        double ams = sqrt(2*((s_tp+b_fp+br) * log(1.0 + s_tp/(b_fp+br)) - s_tp));
        if (tams < ams) {
          thresindex = i;
          tams = ams;
        }
      }
    }
    if (ntop == ndata) {
      fprintf(stderr, "\tams-ratio=%g", static_cast<float>(thresindex) / ndata);
      return static_cast<float>(tams);
    } else {
      return static_cast<float>(sqrt(2*((s_tp+b_fp+br) * log(1.0 + s_tp/(b_fp+br)) - s_tp)));
    }
  }
  virtual const char *Name(void) const {
    return name_.c_str();
  }

 private:
  std::string name_;
  float ratio_;
};

/*! \brief precision with cut off at top percentile */
struct EvalPrecisionRatio : public IEvaluator{
 public:
  explicit EvalPrecisionRatio(const char *name) : name_(name) {
    if (sscanf(name, "apratio@%f", &ratio_) == 1) {
      use_ap = 1;
    } else {
      utils::Assert(sscanf(name, "pratio@%f", &ratio_) == 1, "BUG");
      use_ap = 0;
    }
  }
  virtual float Eval(const std::vector<float> &preds,
                     const MetaInfo &info) const {
    utils::Check(info.labels.size() != 0, "label set cannot be empty");    
    utils::Assert(preds.size() % info.labels.size() == 0,
                  "label size predict size not match");
    std::vector< std::pair<float, unsigned> > rec;
    for (size_t j = 0; j < info.labels.size(); ++j) {
      rec.push_back(std::make_pair(preds[j], static_cast<unsigned>(j)));
    }
    std::sort(rec.begin(), rec.end(), CmpFirst);
    double pratio = CalcPRatio(rec, info);
    return static_cast<float>(pratio);
  }
  virtual const char *Name(void) const {
    return name_.c_str();
  }

 protected:
  inline double CalcPRatio(const std::vector< std::pair<float, unsigned> >& rec, const MetaInfo &info) const {
    size_t cutoff = static_cast<size_t>(ratio_ * rec.size());
    double wt_hit = 0.0, wsum = 0.0, wt_sum = 0.0;
    for (size_t j = 0; j < cutoff; ++j) {
      const float wt = info.GetWeight(j);
      wt_hit += info.labels[rec[j].second] * wt;
      wt_sum += wt;
      wsum += wt_hit / wt_sum;
    }
    if (use_ap != 0) {
      return wsum / cutoff;
    } else {
      return wt_hit / wt_sum;
    }
  }
  int use_ap;
  float ratio_;
  std::string name_;
};

/*! \brief Area under curve, for both classification and rank */
struct EvalAuc : public IEvaluator {
  virtual float Eval(const std::vector<float> &preds,
                     const MetaInfo &info) const {
    utils::Check(info.labels.size() != 0, "label set cannot be empty");
    utils::Check(preds.size() % info.labels.size() == 0,
                 "label size predict size not match");
    std::vector<unsigned> tgptr(2, 0); 
    tgptr[1] = static_cast<unsigned>(info.labels.size());

    const std::vector<unsigned> &gptr = info.group_ptr.size() == 0 ? tgptr : info.group_ptr;
    utils::Check(gptr.back() == info.labels.size(),
                 "EvalAuc: group structure must match number of prediction");
    const bst_omp_uint ngroup = static_cast<bst_omp_uint>(gptr.size() - 1);
    // sum statictis
    double sum_auc = 0.0f;
    #pragma omp parallel reduction(+:sum_auc)
    {
      // each thread takes a local rec
      std::vector< std::pair<float, unsigned> > rec;
      #pragma omp for schedule(static)
      for (bst_omp_uint k = 0; k < ngroup; ++k) {
        rec.clear();
        for (unsigned j = gptr[k]; j < gptr[k + 1]; ++j) {
          rec.push_back(std::make_pair(preds[j], j));
        }
        std::sort(rec.begin(), rec.end(), CmpFirst);
        // calculate AUC
        double sum_pospair = 0.0;
        double sum_npos = 0.0, sum_nneg = 0.0, buf_pos = 0.0, buf_neg = 0.0;
        for (size_t j = 0; j < rec.size(); ++j) {
          const float wt = info.GetWeight(rec[j].second);
          const float ctr = info.labels[rec[j].second];
          // keep bucketing predictions in same bucket
          if (j != 0 && rec[j].first != rec[j - 1].first) {
            sum_pospair += buf_neg * (sum_npos + buf_pos *0.5);
            sum_npos += buf_pos; sum_nneg += buf_neg;
            buf_neg = buf_pos = 0.0f;
          }
          buf_pos += ctr * wt; buf_neg += (1.0f - ctr) * wt;
        }
        sum_pospair += buf_neg * (sum_npos + buf_pos *0.5);
        sum_npos += buf_pos; sum_nneg += buf_neg;
        // check weird conditions
        utils::Check(sum_npos > 0.0 && sum_nneg > 0.0,
                     "AUC: the dataset only contains pos or neg samples");
        // this is the AUC
        sum_auc += sum_pospair / (sum_npos*sum_nneg);
      }
    }
    // return average AUC over list
    return static_cast<float>(sum_auc) / ngroup;
  }
  virtual const char *Name(void) const {
    return "auc";
  }
};

/*! \brief Evaluate rank list */
struct EvalRankList : public IEvaluator {
 public:
  virtual float Eval(const std::vector<float> &preds,
                     const MetaInfo &info) const {
    utils::Check(preds.size() == info.labels.size(),
                  "label size predict size not match");
    // quick consistency when group is not available
    std::vector<unsigned> tgptr(2, 0); tgptr[1] = static_cast<unsigned>(preds.size());
    const std::vector<unsigned> &gptr = info.group_ptr.size() == 0 ? tgptr : info.group_ptr;
    utils::Assert(gptr.size() != 0, "must specify group when constructing rank file");
    utils::Assert(gptr.back() == preds.size(),
                   "EvalRanklist: group structure must match number of prediction");
    const bst_omp_uint ngroup = static_cast<bst_omp_uint>(gptr.size() - 1);
    // sum statistics
    double sum_metric = 0.0f;
    #pragma omp parallel reduction(+:sum_metric)
    {
      // each thread takes a local rec
      std::vector< std::pair<float, unsigned> > rec;
      #pragma omp for schedule(static)
      for (bst_omp_uint k = 0; k < ngroup; ++k) {
        rec.clear();
        for (unsigned j = gptr[k]; j < gptr[k + 1]; ++j) {
          rec.push_back(std::make_pair(preds[j], static_cast<int>(info.labels[j])));
        }
        sum_metric += this->EvalMetric(rec);
      }
    }
    return static_cast<float>(sum_metric) / ngroup;
  }
  virtual const char *Name(void) const {
    return name_.c_str();
  }

 protected:
  explicit EvalRankList(const char *name) {
    name_ = name;
    minus_ = false;
    if (sscanf(name, "%*[^@]@%u[-]?", &topn_) != 1) {
      topn_ = UINT_MAX;
    }
    if (name[strlen(name) - 1] == '-') {
      minus_ = true;
    }
  }
  /*! \return evaluation metric, given the pair_sort record, (pred,label) */
  virtual float EvalMetric(std::vector< std::pair<float, unsigned> > &pair_sort) const = 0;

 protected:
  unsigned topn_;
  std::string name_;
  bool minus_;
};

/*! \brief Precison at N, for both classification and rank */
struct EvalPrecision : public EvalRankList{
 public:
  explicit EvalPrecision(const char *name) : EvalRankList(name) {}

 protected:
  virtual float EvalMetric(std::vector< std::pair<float, unsigned> > &rec) const {
    // calculate Preicsion
    std::sort(rec.begin(), rec.end(), CmpFirst);
    unsigned nhit = 0;
    for (size_t j = 0; j < rec.size() && j < this->topn_; ++j) {
      nhit += (rec[j].second != 0);
    }
    return static_cast<float>(nhit) / topn_;
  }
};

/*! \brief NDCG */
struct EvalNDCG : public EvalRankList{
 public:
  explicit EvalNDCG(const char *name) : EvalRankList(name) {}

 protected:
  inline float CalcDCG(const std::vector< std::pair<float, unsigned> > &rec) const {
    double sumdcg = 0.0;
    for (size_t i = 0; i < rec.size() && i < this->topn_; ++i) {
      const unsigned rel = rec[i].second;
      if (rel != 0) { 
        sumdcg += ((1 << rel) - 1) / log(i + 2.0);
      }
    }
    return static_cast<float>(sumdcg);
  }
  virtual float EvalMetric(std::vector< std::pair<float, unsigned> > &rec) const {
    std::stable_sort(rec.begin(), rec.end(), CmpFirst);
    float dcg = this->CalcDCG(rec);
    std::stable_sort(rec.begin(), rec.end(), CmpSecond);
    float idcg = this->CalcDCG(rec);
    if (idcg == 0.0f) {
      if (minus_) {
        return 0.0f;
      } else {
        return 1.0f;
      }
    }
    return dcg/idcg;
  }
};

/*! \brief Precison at N, for both classification and rank */
struct EvalMAP : public EvalRankList {
 public:
  explicit EvalMAP(const char *name) : EvalRankList(name) {}

 protected:
  virtual float EvalMetric(std::vector< std::pair<float, unsigned> > &rec) const {
    std::sort(rec.begin(), rec.end(), CmpFirst);
    unsigned nhits = 0;
    double sumap = 0.0;
    for (size_t i = 0; i < rec.size(); ++i) {
      if (rec[i].second != 0) {
        nhits += 1;
        if (i < this->topn_) {
          sumap += static_cast<float>(nhits) / (i+1);
        }
      }
    }
    if (nhits != 0) {
      sumap /= nhits;
      return static_cast<float>(sumap);
    } else {
      if (minus_) {
        return 0.0f;
      } else {
        return 1.0f;
      }
    }
  }
};

}  // namespace learner
}  // namespace xgboost
#endif  // XGBOOST_LEARNER_EVALUATION_INL_HPP_<|MERGE_RESOLUTION|>--- conflicted
+++ resolved
@@ -27,11 +27,9 @@
     utils::Check(info.labels.size() != 0, "label set cannot be empty");
     utils::Check(preds.size() % info.labels.size() == 0,
                  "label and prediction size not match");
-<<<<<<< HEAD
-    const unsigned ndata = static_cast<unsigned>(info.labels.size());
-=======
-    const bst_omp_uint ndata = static_cast<bst_omp_uint>(preds.size());
->>>>>>> 84e5fc28
+
+    const bst_omp_uint ndata = static_cast<bst_omp_uint>(info.labels.size());
+
     float sum = 0.0, wsum = 0.0;
     #pragma omp parallel for reduction(+: sum, wsum) schedule(static)
     for (bst_omp_uint i = 0; i < ndata; ++i) {
@@ -153,11 +151,8 @@
   }
   virtual float Eval(const std::vector<float> &preds,
                      const MetaInfo &info) const {
-<<<<<<< HEAD
-    const unsigned ndata = static_cast<unsigned>(info.labels.size());
-=======
-    const bst_omp_uint ndata = static_cast<bst_omp_uint>(preds.size());
->>>>>>> 84e5fc28
+    const bst_omp_uint ndata = static_cast<bst_omp_uint>(info.labels.size());
+
     utils::Check(info.weights.size() == ndata, "we need weight to evaluate ams");
     std::vector< std::pair<float, unsigned> > rec(ndata);
 
